--- conflicted
+++ resolved
@@ -156,13 +156,8 @@
             enum value representing a project state
         """
 
-<<<<<<< HEAD
         self.logger.debug("calculating the project state...")
         self.logger.debug(f"project content: {[item.name for item in self.path.iterdir()]}")
-=======
-        logger.debug("calculating the project state...")
-        logger.debug(f"project content: {[item.name for item in self.path.iterdir()]}")
->>>>>>> 11324f50
 
         try:
             platformio_ini_is_patched = self.platformio_ini_is_patched()
@@ -235,11 +230,7 @@
             self.logger.debug(f"use {ioc_file.name} file from the INI config")
             return ioc_file
         else:
-<<<<<<< HEAD
             self.logger.debug("searching for any .ioc file...")
-=======
-            logger.debug("searching for any .ioc file...")
->>>>>>> 11324f50
             candidates = list(self.path.glob('*.ioc'))
             if len(candidates) == 0:  # good candidate for the new Python 3.8 assignment expressions feature :)
                 raise FileNotFoundError("not found: CubeMX project .ioc file")
@@ -260,15 +251,10 @@
             custom configparser.ConfigParser instance
         """
 
-<<<<<<< HEAD
         self.logger.debug(f"searching for {stm32pio.settings.config_file_name}...")
 
         config = Config(self, interpolation=None)
-=======
-        logger.debug(f"searching for {stm32pio.settings.config_file_name}...")
-
-        config = Config(self.path, interpolation=None)
->>>>>>> 11324f50
+
         # Fill with default values
         config.read_dict(stm32pio.settings.config_default)
         # Then override by user values (if exist)
@@ -509,12 +495,9 @@
             # Works unstable on some Windows 7 systems, but correct on latest Win7 and Win10...
             # result = subprocess.run([editor_command, str(self.path)], check=True)
             result = subprocess.run(f"{editor_command} {str(self.path)}", shell=True, check=True,
-<<<<<<< HEAD
                                     stdout=subprocess.PIPE, stderr=subprocess.STDOUT)
             self.logger.debug(result.stdout, 'from_subprocess')
-=======
-                                    stdout=subprocess.PIPE, stderr=subprocess.PIPE)
->>>>>>> 11324f50
+
             return result.returncode
         except subprocess.CalledProcessError as e:
             self.logger.error(f"failed to start the editor {editor_command}: {e.stdout}")
@@ -530,15 +513,10 @@
             passes a return code of the PlatformIO
         """
 
-<<<<<<< HEAD
         self.logger.info("starting PlatformIO project build...")
 
         command_arr = [self.config.get('app', 'platformio_cmd'), 'run', '-d', str(self.path)]
         if not self.logger.isEnabledFor(logging.DEBUG):
-=======
-        command_arr = [self.config.get('app', 'platformio_cmd'), 'run', '-d', str(self.path)]
-        if logger.getEffectiveLevel() > logging.DEBUG:
->>>>>>> 11324f50
             command_arr.append('--silent')
 
         with stm32pio.util.LogPipe(self.logger, logging.DEBUG) as log_pipe:
